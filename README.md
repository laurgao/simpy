# simpy

_A worse version of [sympy](https://www.sympy.org)_

<<<<<<< HEAD
Symbolic algebra and integration system built from scratch. Here are some integrals it can solve!

![integrals](./benchmark/integration_log.png)

Current version can do algebraic & trigonometric simplifications, perform differentiation, and can perform ALMOST ALL AP calc integrals including polynomials, rational functions, trig functions, logs, exponentials, and combinations of them.
=======
Current version can do algebraic & trigonometric simplifications, perform differentiation, and can perform *almost all* AP calc integrals including polynomials, rational functions, trig functions, logs, exponentials, and combinations of them.
>>>>>>> 86b58661

## Quick start

Clone the repo and `pip install .`. You can run `pytest .` in the root directory to run my tests. Look at `test_integrals.py` and `test_khan_academy_integrals.py` to see some sample integrals we can do :)

For example, these integrals:

$$
\begin{aligned}
&\int \tan^{-1}(x) \,dx = -\frac{\ln \left( \left| x^2 + 1 \right| \right)}2 + x \cdot \tan^{-1} (x)
\\
&\int \frac{x - 5}{-2x + 2} \,dx = 2 \cdot \ln(|-x + 1|) - \frac{x}{2}
\\
&\int_{0}^{\pi/6} \sec\left(2x\right) \cdot \tan\left(2x\right) \,dx = \frac12
\\
&\int_{15}^{30} \left(\frac{1}{15} - \frac{1}{360} \cdot (x-6)\right) \cdot \left(1 - \frac{(40-x)^2}{875}\right) \,dx = \frac{37}{224}
\end{aligned}
$$

Can be done like so:

```python
import simpy as sp
from fractions import Fraction as F

x = sp.symbols("x")

ans1 = sp.integrate(sp.atan(x))
ans2 = sp.integrate((x - 5)/(-2*x + 2))
ans3 = sp.integrate(sp.sec(2*x)*sp.tan(2*x), (0, sp.pi/6))
ans4 = sp.integrate((F(1, 15) - F(1, 360) * (x-6))*(1 - (40-x)**2/875), (x, 15, 30))

print(ans1, ans2, ans3, ans4, sep="\n")
```

## Development

Run `pip install -e .[dev]` to get the dev dependencies as well as making the install editable.

## Please make issues!

This project is actively undergoing development; please let me know about any bugs you encounter by making a github issue! If there's an integral that we currently can't solve, create an issue and tag "new integral."

# Code style

This project uses black and isort with line width of 120.

Run `make style` to format accordingly. And `make check-style` to check your edits meet the formatting guidelines.

If you use vscode, you can add this to `settings.json` to automatically format when you save.

```json
    "[python]": {
        "editor.defaultFormatter": "ms-python.black-formatter",
        "editor.formatOnSave": true,
        "editor.codeActionsOnSave": {
            "source.organizeImports": "always",
            "source.fixAll": "always"
        },
        "editor.rulers": [120],
    },
    "black-formatter.args": ["--line-length", "120"],
    "isort.args": ["--profile", "black", "--line-length", "120"],
```<|MERGE_RESOLUTION|>--- conflicted
+++ resolved
@@ -2,15 +2,11 @@
 
 _A worse version of [sympy](https://www.sympy.org)_
 
-<<<<<<< HEAD
 Symbolic algebra and integration system built from scratch. Here are some integrals it can solve!
 
 ![integrals](./benchmark/integration_log.png)
 
-Current version can do algebraic & trigonometric simplifications, perform differentiation, and can perform ALMOST ALL AP calc integrals including polynomials, rational functions, trig functions, logs, exponentials, and combinations of them.
-=======
 Current version can do algebraic & trigonometric simplifications, perform differentiation, and can perform *almost all* AP calc integrals including polynomials, rational functions, trig functions, logs, exponentials, and combinations of them.
->>>>>>> 86b58661
 
 ## Quick start
 
