--- conflicted
+++ resolved
@@ -3,10 +3,6 @@
 
 import itertools
 from dataclasses import dataclass, fields
-<<<<<<< HEAD
-from typing import List, Tuple, Dict, Union, Literal, Optional
-=======
->>>>>>> d3c55c0d
 from fractions import Fraction
 from functools import reduce
 from typing import Dict, List, Tuple, Union
@@ -103,13 +99,13 @@
     def evalf(self, subs: Dict[str, "Const"]):
         raise NotImplementedError(f"Cannot evaluate {self}")
 
-    def children(self) -> List['Expr']:
+    def children(self) -> List["Expr"]:
         raise NotImplementedError(f"Cannot get children of {self.__class__.__name__}")
 
-    def contains(self: 'Expr', var: 'Symbol'):
+    def contains(self: "Expr", var: "Symbol"):
         is_var = isinstance(self, Symbol) and self.name == var.name
         return is_var or any(e.contains(var) for e in self.children())
-        
+
 
 class Associative:
     def flatten(self):
@@ -147,7 +143,7 @@
     def diff(self, var):
         return Const(0)
 
-    def children(self) -> List['Expr']:
+    def children(self) -> List["Expr"]:
         return []
 
 
@@ -165,14 +161,9 @@
     def diff(self, var):
         return Const(1) if self.name == var.name else Const(0)
 
-<<<<<<< HEAD
-    def children(self) -> List['Expr']:
-        return []
-=======
     def __eq__(self, other):
         return isinstance(other, Symbol) and self.name == other.name
 
->>>>>>> d3c55c0d
 
 @dataclass
 class Sum(Expr, Associative):
@@ -230,7 +221,7 @@
     def __repr__(self):
         return "(" + " + ".join(map(repr, self.terms)) + ")"
 
-    def children(self) -> List['Expr']:
+    def children(self) -> List["Expr"]:
         return self.terms
 
 
@@ -349,8 +340,8 @@
                 for e in self.terms
             ]
         )
-    
-    def children(self) -> List['Expr']:
+
+    def children(self) -> List["Expr"]:
         return self.terms
 
 
@@ -391,7 +382,7 @@
     def evalf(self, subs: Dict[str, "Const"]):
         return Power(self.base.evalf(subs), self.exponent.evalf(subs)).simplify()
 
-    def children(self) -> List['Expr']:
+    def children(self) -> List["Expr"]:
         return [self.base, self.exponent]
 
 
@@ -403,12 +394,12 @@
         return f"log({self.inner})"
 
     @cast
-    def evalf(self, subs: Dict[str, 'Const']):
+    def evalf(self, subs: Dict[str, "Const"]):
         inner = self.inner.evalf(subs)
         # TODO: Support floats in .evalf
         # return Const(math.log(inner.value)) if isinstance(inner, Const) else Log(inner)
         return Log(inner)
-    
+
     def simplify(self):
         inner = self.inner.simplify()
         if inner == 1:
@@ -417,16 +408,8 @@
         return Log(inner)
 
     def diff(self, var):
-<<<<<<< HEAD
-        return self.inner.diff(var) / self.inner 
-    
-    def children(self) -> List['Expr']:
-        return [self.inner]
-    
-=======
         return self.inner.diff(var) / self.inner
 
->>>>>>> d3c55c0d
 
 def symbols(symbols: str):
     return [Symbol(name=s) for s in symbols.split(" ")]
@@ -448,13 +431,13 @@
 
 
 @dataclass
-class Node():
-    type: Literal['AND', 'OR', 'UNSET']
+class Node:
+    type: Literal["AND", "OR", "UNSET"]
     expr: Expr
-    children: List['Node']
-    parent: Optional['Node'] # None for root node only
-
-    def leaves(self) -> List['Node']:
+    children: List["Node"]
+    parent: Optional["Node"]  # None for root node only
+
+    def leaves(self) -> List["Node"]:
         if len(self.children) == 0:
             return [self]
 
@@ -479,11 +462,14 @@
     elif len(children) == 0:
         return 0
     else:
-        return 1 + max(nesting(sub_expr, var) for sub_expr in children if sub_expr.contains(var))
-
-
-class Transform():
+        return 1 + max(
+            nesting(sub_expr, var) for sub_expr in children if sub_expr.contains(var)
+        )
+
+
+class Transform:
     "An integral transform -- base class"
+
     @staticmethod
     def forward():
         raise NotImplementedError("Not implemented")
@@ -497,7 +483,7 @@
     pass
 
 
-class Integration():
+class Integration:
     """
     Keeps track of integration work as we go
     """
@@ -509,8 +495,10 @@
 
         def add_transform(node: Node) -> bool:
             if isinstance(node.expr, Sum):
-                node.type = 'AND'
-                node.children = [Node('UNSET', e, [], node) for e in node.expr.children()]
+                node.type = "AND"
+                node.children = [
+                    Node("UNSET", e, [], node) for e in node.expr.children()
+                ]
                 return True
             return False
 
@@ -518,7 +506,7 @@
             # I[f(x) + g(x)] -> I[f(x)] + I[g(x)]
         ]
 
-        root = Node(type='UNSET', expr=integrand, children=[], parent=None)
+        root = Node(type="UNSET", expr=integrand, children=[], parent=None)
 
         solved = False
         while not solved:
@@ -526,14 +514,14 @@
             for leaf in root.leaves():
                 if not node or nesting(leaf) < nesting(node):
                     node = leaf
-            
+
             # (for first iter node is root)
 
             if safe_transform := get_safe_transform(node.expr):
-                safe_transform(node) # modifies type and appends
+                safe_transform(node)  # modifies type and appends
             else:
                 # apply all heuristic transformations and append them all to the tree
-                node.type = 'OR'
+                node.type = "OR"
                 for heuristic_transform in heuristic_transforms:
                     node.children.append(heuristic_transform(node))
 
