--- conflicted
+++ resolved
@@ -325,13 +325,9 @@
 class TrigUSub2(Transform):
     """
     u-sub of a trig function
-<<<<<<< HEAD
-    ex: integral of f(tanx) dx -> integral of f(y) / (1 + y^2) dy, sub y = tanx
-=======
     this is the weird u-sub where if u=sinx, dx != du/cosx but dx = du/sqrt(1-u^2)
     ex: integral of f(tanx) -> integral of f(u) / 1 + y^2, sub u = tanx
     -> dx = du/(1+x^2)
->>>>>>> 8adb8b95
     """
 
     _variable_change = None
@@ -423,12 +419,8 @@
 
     def check(self, node: Node) -> bool:
         # make sure that this node didn't get here by this transform
-<<<<<<< HEAD
         t = _get_last_heuristic_transform(node)
-        if isinstance(t, A):
-=======
         if isinstance(node.transform, RewriteTrig):
->>>>>>> 8adb8b95
             return False
 
         expr = node.expr
@@ -459,12 +451,8 @@
         self._variable_change = var_change(node.var)
 
     def check(self, node: Node) -> bool:
-<<<<<<< HEAD
         t = _get_last_heuristic_transform(node)
-        if isinstance(t, B):
-=======
         if isinstance(node.transform, TrigUSub2):
->>>>>>> 8adb8b95
             # If it just went through B, C is guaranteed to have a match.
             # going through C will just undo B.
             return False
@@ -585,7 +573,6 @@
         ).simplify()
 
 
-<<<<<<< HEAD
 class F(Transform):
     """Compound angle formulae"""
 
@@ -760,12 +747,9 @@
     return _replace
 
 
-HEURISTICS = [D, E, B, A, C, F, G, H]
-=======
 # Leave RewriteTrig, InverseTrigUSub near the end bc they are deprioritized
 # and more fucky
 HEURISTICS = [PolynomialUSub, LinearUSub, TrigUSub2, RewriteTrig, InverseTrigUSub]
->>>>>>> 8adb8b95
 SAFE_TRANSFORMS = [Additivity, PullConstant, Expand, PolynomialDivision]
 
 TRIGFUNCTION_INTEGRALS = {
